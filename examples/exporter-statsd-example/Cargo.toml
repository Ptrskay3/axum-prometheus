[package]
name = "exporter-statsd-example"
version = "0.1.0"
edition = "2021"
publish = false

[dependencies]
axum = "0.8.0-alpha.1"
tokio = { version = "1.0", features = ["full"] }
tracing = "0.1"
tracing-subscriber = { version = "0.3", features = ["env-filter"] }
<<<<<<< HEAD
metrics-exporter-statsd = "0.8.0"
=======
metrics-exporter-statsd = "0.9.0"
>>>>>>> 4dcd1ada
axum-prometheus = { path = "../../", default-features = false }<|MERGE_RESOLUTION|>--- conflicted
+++ resolved
@@ -9,9 +9,5 @@
 tokio = { version = "1.0", features = ["full"] }
 tracing = "0.1"
 tracing-subscriber = { version = "0.3", features = ["env-filter"] }
-<<<<<<< HEAD
-metrics-exporter-statsd = "0.8.0"
-=======
 metrics-exporter-statsd = "0.9.0"
->>>>>>> 4dcd1ada
 axum-prometheus = { path = "../../", default-features = false }